<h1 align="center" id="rusk">rusk</h1>
<p align="center">A minimal cross-platform terminal task manager</p>
<p align="center">
    <a href="https://github.com/tagirov/rusk/releases"><img alt="rusk release version number" src="https://img.shields.io/github/v/release/tagirov/rusk?logo=github"></a>
</p>

- [Install](#install)
- [Basic Usage](#basic-usage)
  - [Working with Multiple Tasks](#working-with-multiple-tasks)
  - [Interactive Editing](#interactive-editing)
  - [Data Safety & Backup](#data-safety--backup)
    - [Automatic Backups](#automatic-backups)
    - [Manual Restore](#manual-restore)
  - [Aliases](#aliases)
- [Configuration](#configuration)
  - [Shell Completion](#shell-completion)
    - [Quick Install (Recommended)](#quick-install-recommended)
    - [Manual Installation](#manual-installation)
      - [Bash](#bash)
      - [Zsh](#zsh)
      - [Fish](#fish)
      - [Nu Shell](#nu-shell)
      - [PowerShell](#powershell)
  - [Database Location](#database-location)

# Install
#### Linux/MacOS/Windows
```bash
cargo install --git https://github.com/tagirov/rusk
```
The binary will be installed to:
- Linux/MacOS: `$HOME/.cargo/bin/rusk`
- Windows: `%USERPROFILE%\.cargo\bin\rusk.exe`

Make sure that these paths are added to your $PATH environment variable to use `rusk` command globally.

#### Arch Linux (AUR)
```bash
paru -S rusk
```

#### Manually
```bash
git clone https://github.com/tagirov/rusk && cd rusk
```
```bash
cargo build --release
```

Linux/MacOS

```bash
sudo install -m 755 ./target/release/rusk /usr/local/bin
```

Windows

```bash
copy .\target\release\rusk.exe "%USERPROFILE%\AppData\Local\Microsoft\WindowsApps\"
```



# Basic Usage

```bash
# Add a new task
rusk add Buy groceries

# Add a task with a deadline
rusk add Finish project report --date 31-12-2025
# Or with short year and slash separator:
rusk add Finish project report --date 31/12/25
# Leading zero for day is optional:
rusk add Finish project report --date 1-12-25

# View all tasks
rusk list
# or simply
rusk

# Mark a task as done
rusk mark 1

# Mark a task as undone (toggle)
rusk mark 1

# Edit task text (replace)
rusk edit 1 Complete the project documentation

# Edit task date
rusk edit 1 --date 25-12-2025

# Edit both text and date
rusk edit 1 Update documentation --date 23/12/25

# Delete a task
rusk del 1

# Delete all completed tasks
rusk del --done
```

## Working with Multiple Tasks

Multiple task IDs must be comma-separated

```bash
# Mark multiple tasks as done
rusk mark 1,2,3

# Edit multiple tasks with the same text
rusk edit 1,2,3 Update status to completed

# Delete multiple tasks
rusk del 1,2,3
```

## Interactive Editing

```bash
# Edit task text interactively (opens editor for text and date)
rusk edit 1

# Edit task text and date interactively
rusk edit 1 -d

# Interactive editing of tasks in sequence
<<<<<<< HEAD
rusk edit 1 4 5
=======
rusk edit 1,2,3
>>>>>>> 02a6f02d
```


## Data Safety & Backup
#### Automatic Backups
- Every save operation creates a `.json.backup` file
- Backups are stored in the same directory as your database
- Atomic writes prevent data corruption during saves

#### Manual Restore
```bash
# Restore from the automatic backup
rusk restore

# This will:
# 1. Validate the backup file
# 2. Create a safety backup of current database (if valid)
# 3. Restore tasks from backup
```


## Aliases
```bash
rusk a (add)
rusk l (list)
rusk m (mark)
rusk e (edit)
rusk d (del)
rusk r (restore)

-d (--date)
-h (--help)
-V (--version)
```


# Configuration

### Shell Completion

It provides autocomplete for commands, task IDs, and task text during editing by pressing `<TAB>` button.

**Features:**
- **Command completion**: Autocomplete commands (`add`, `edit`, `mark`, `del`, etc.) and their aliases
- **Task ID completion**: Tab-complete task IDs for `edit`, `mark`, and `del` commands
- **Smart text completion**: When typing `rusk edit 3 <TAB>`, automatically suggests the current task text for easy editing (`rusk edit 3<TAB>` for Nu Shell).
- **Flag completion**: Autocomplete `--date`, `--done`, etc.
- **Date suggestions**: When using `--date` or `-d` flag, suggests default dates: Today, Tomorrow, One week ahead, Two weeks ahead

#### Quick Install (Recommended)

Use the built-in command to install completions automatically:

```bash
# Install for your shell (auto-detects path)
rusk completions install bash
rusk completions install zsh
rusk completions install fish
rusk completions install nu
rusk completions install powershell

# Or specify custom path
rusk completions install bash --output ~/.bash_completion.d/rusk

# Show completion script (for manual installation)
rusk completions show zsh > ~/.zsh/completions/_rusk
```

**Windows Support:**
- **Git Bash**: Works with `bash` completions (uses Unix-style paths)
- **WSL**: Works with `bash`, `zsh`, `fish`, and `nu` completions
- **Nu Shell**: Works natively on Windows (uses `%APPDATA%\nushell\completions\`)
- **PowerShell**: Works natively on Windows (uses `Documents\PowerShell\rusk-completions.ps1`)
- **CMD**: Basic commands work (add, list, mark, del, edit with text/date). Interactive editing (`rusk edit` without arguments) requires Windows 10+ and may have limited functionality. Tab completion is not supported. Colors work on Windows 10+ (build 1511 and later).

#### Manual Installation

If you prefer manual installation or need to customize the setup:

##### Bash
```bash
# Get script from rusk and save it
rusk completions show bash > ~/.bash_completion.d/rusk

# Or install system-wide (requires root)
rusk completions show bash | sudo tee /etc/bash_completion.d/rusk > /dev/null

source ~/.bash_completion.d/rusk ## Or
source /etc/bash_completion.d/rusk ## In your .bashrc
```

##### Zsh
```bash
# Get script from rusk and save it
mkdir -p ~/.zsh/completions
rusk completions show zsh > ~/.zsh/completions/_rusk

# Add to your ~/.zshrc
echo 'fpath=(~/.zsh/completions $fpath)' >> ~/.zshrc
echo 'autoload -U compinit && compinit' >> ~/.zshrc
```

##### Fish
```bash
# Get script from rusk and save it
mkdir -p ~/.config/fish/completions
rusk completions show fish > ~/.config/fish/completions/rusk.fish
```

##### Nu Shell
```bash
# Get script from rusk and save it
# On Windows:
New-Item -ItemType Directory -Force -Path "$env:APPDATA\nushell\completions"
rusk completions show nu | Out-File -FilePath "$env:APPDATA\nushell\completions\rusk.nu" -Encoding utf8

# On Linux/macOS:
mkdir -p ~/.config/nushell/completions
rusk completions show nu > ~/.config/nushell/completions/rusk.nu

# Add to your config.nu
# Windows: %APPDATA%\nushell\config.nu
# Linux/macOS: ~/.config/nushell/config.nu
# Add this to enable external completions:

# Load rusk completions module
use ($nu.config-path | path dirname | path join "completions" "rusk.nu") *

$env.config.completions.external = {
  enable: true
  completer: {|spans|
    if ($spans.0 == "rusk") {
      try {
        rusk-completions-main $spans
      } catch {
        []
      }
    } else {
      []
    }
  }
}
```

##### PowerShell
```powershell
# Save completion script to file
# On Windows (PowerShell 7+):
New-Item -ItemType Directory -Force -Path "$env:USERPROFILE\Documents\PowerShell"
rusk completions show powershell | Out-File -FilePath "$env:USERPROFILE\Documents\PowerShell\rusk-completions.ps1" -Encoding utf8

# On Windows (PowerShell 5.1 / Windows PowerShell):
# Use WindowsPowerShell directory instead:
New-Item -ItemType Directory -Force -Path "$env:USERPROFILE\Documents\WindowsPowerShell"
rusk completions show powershell | Out-File -FilePath "$env:USERPROFILE\Documents\WindowsPowerShell\rusk-completions.ps1" -Encoding utf8

# Add to your PowerShell profile
Add-Content $PROFILE ". `"$env:USERPROFILE\Documents\PowerShell\rusk-completions.ps1`""

# On Linux/macOS with PowerShell Core:
mkdir -p ~/.config/powershell
rusk completions show powershell > ~/.config/powershell/rusk-completions.ps1
Add-Content $PROFILE ". ~/.config/powershell/rusk-completions.ps1"
```
### Database Location

By default, rusk stores tasks to:
- Linux/MacOS: `$HOME/.rusk/tasks.json`
- Windows: `%USERPROFILE%\.rusk\tasks.json`

You can customize the database location using the `RUSK_DB` environment variable:

```bash
# Use a custom database file
export RUSK_DB="/path/to/your/tasks.json"

# Use a custom directory (tasks.json will be created inside)
export RUSK_DB="/path/to/your/project/"

# Use different task lists for different projects
cd ~/projects/website
RUSK_DB="./tasks.json" rusk add Fix responsive layout

cd ~/projects/api
RUSK_DB="./tasks.json" rusk add Add authentication endpoint

# Each project has its own task list
```

**Debug Mode:**
When running in debug mode (`cargo run` or debug builds), rusk uses a temporary database location to avoid affecting your production data:
- Linux/MacOS: `$TMPDIR/rusk_debug/tasks.json` (usually `/tmp/rusk_debug/tasks.json`)
- Windows: `%TEMP%\rusk_debug\tasks.json` (usually `C:\Users\<user>\AppData\Local\Temp\rusk_debug\tasks.json`)

In debug mode, the `RUSK_DB` environment variable is ignored, and the database path is printed to the console when the program starts.


<a href="#rusk">
  <p align="center">Back to top</p>
</a><|MERGE_RESOLUTION|>--- conflicted
+++ resolved
@@ -126,11 +126,7 @@
 rusk edit 1 -d
 
 # Interactive editing of tasks in sequence
-<<<<<<< HEAD
-rusk edit 1 4 5
-=======
 rusk edit 1,2,3
->>>>>>> 02a6f02d
 ```
 
 
