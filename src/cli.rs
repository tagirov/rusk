--- conflicted
+++ resolved
@@ -123,9 +123,6 @@
     /// Interactive single-line editor for task text (no external editor)
     /// If the user submits an empty line, the text is considered unchanged
     /// If allow_skip is true, Escape will return an error instead of exiting (for multi-task editing)
-<<<<<<< HEAD
-    fn interactive_edit_text(current: &str, allow_skip: bool) -> Result<Option<String>> {
-=======
     fn interactive_edit_text(current: &str, task_id: u8, allow_skip: bool) -> Result<Option<String>> {
         println!(
             "{} {} {} {}",
@@ -134,7 +131,6 @@
             "]:".cyan(),
             current.bold()
         );
->>>>>>> 02a6f02d
         println!(
             "{}",
             "Enter new text and press Enter (leave empty to keep, Tab to autocomplete from prefill):".cyan()
