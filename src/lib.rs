use anyhow::{Context, Result};
use chrono::NaiveDate;
use colored::*;
use serde::{Deserialize, Serialize};
use std::fs;

use std::path::PathBuf;
// use std::env; // removed to avoid unused import warnings; use fully qualified paths instead
use std::sync::OnceLock;

pub mod cli;
pub mod completions;
pub mod windows_console;

#[derive(Serialize, Deserialize, Debug, Clone, PartialEq)]
pub struct Task {
    pub id: u8,
    pub text: String,
    pub date: Option<NaiveDate>,
    pub done: bool,
}

/// Manages task operations and persistence
pub struct TaskManager {
    pub tasks: Vec<Task>,
    pub db_path: PathBuf,
}

struct DbReporter {
    path: PathBuf,
}

impl Drop for DbReporter {
    fn drop(&mut self) {
        // Printed at process end for test harness
        eprintln!("{}", format!("Database path: {}", self.path.display()).blue());
    }
}

impl TaskManager {
    /// Check if we're running in test mode
    fn is_test_mode() -> bool {
        let env_check = std::env::var("RUST_TEST_THREADS").is_ok()
            || std::env::var("CARGO_TEST").is_ok()
            || std::env::var("__CARGO_TEST_CHANNEL").is_ok();
        let exe_check = std::env::current_exe()
            .ok()
            .and_then(|p| {
                p.file_name()
                    .map(|n| n.to_string_lossy().to_string())
                    .map(|s| s.contains("test"))
            })
            .unwrap_or(false);
        env_check || exe_check || cfg!(test)
    }

    fn maybe_log_db_path(path: &std::path::Path) {
        static REPORTER: OnceLock<DbReporter> = OnceLock::new();
        if Self::is_test_mode() {
            let _ = REPORTER.get_or_init(|| DbReporter { path: path.to_path_buf() });
        } else if cfg!(debug_assertions) {
            eprintln!("{}", format!("Database path: {}", path.display()).blue());
        }
    }

    /// Create a new TaskManager instance
    pub fn new() -> Result<Self> {
        let db_path = Self::resolve_db_path();
        let tasks = Self::load_tasks_from_path(&db_path)?;
        Self::maybe_log_db_path(&db_path);
        Ok(Self { tasks, db_path })
    }

    /// Create TaskManager for restore operations (doesn't load tasks initially)
    pub fn new_for_restore() -> Result<Self> {
        let db_path = Self::resolve_db_path();
        Self::maybe_log_db_path(&db_path);
        Ok(Self {
            tasks: Vec::new(),
            db_path,
        })
    }

    /// Create a new TaskManager instance with empty tasks (for testing)
    pub fn new_empty() -> Result<Self> {
        // Always use a temp DB for empty test managers to avoid touching real DB
        let db_path = std::env::temp_dir()
            .join("rusk_test")
            .join(format!("{}", std::process::id()))
            .join("tasks.json");
        Self::maybe_log_db_path(&db_path);
        Ok(Self {
            tasks: Vec::new(),
            db_path,
        })
    }

    /// Create a new TaskManager instance with custom path and empty tasks (for testing)
    pub fn new_empty_with_path(path: PathBuf) -> Self {
        Self {
            tasks: Vec::new(),
            db_path: path,
        }
    }

    /// Get a reference to all tasks
    pub fn tasks(&self) -> &[Task] {
        &self.tasks
    }

    /// Get a mutable reference to all tasks
    pub fn tasks_mut(&mut self) -> &mut Vec<Task> {
        &mut self.tasks
    }

    /// Get the database file path
    pub fn db_path(&self) -> &PathBuf {
        &self.db_path
    }

    /// Add a new task
    pub fn add_task(&mut self, text: Vec<String>, date: Option<String>) -> Result<()> {
        let text = text.join(" ");
        if text.trim().is_empty() {
            anyhow::bail!("Task text cannot be empty");
        }

        let date = date.and_then(|d| {
            let normalized = normalize_date_string(&d);
            NaiveDate::parse_from_str(&normalized, "%d-%m-%Y").ok()
        });
        let id = self.generate_next_id()?;

        let task = Task {
            id,
            text: text.clone(),
            date,
            done: false,
        };

        self.tasks.push(task);
        self.save()?;
        Ok(())
    }

    /// Delete tasks by IDs
    pub fn delete_tasks(&mut self, ids: Vec<u8>) -> Result<Vec<u8>> {
        let mut deleted_count = 0;
        let mut not_found = Vec::new();

        // Sort IDs in reverse order so deletion doesn't affect indexes
        let mut sorted_ids = ids;
        sorted_ids.sort_by(|a, b| b.cmp(a));

        for id in sorted_ids {
            if let Some(idx) = self.find_task_by_id(id) {
                self.tasks.remove(idx);
                deleted_count += 1;
            } else {
                not_found.push(id);
            }
        }

        if deleted_count > 0 {
            self.save()?;
        }

        Ok(not_found)
    }

    /// Delete all completed tasks
    pub fn delete_all_done(&mut self) -> Result<usize> {
        let done_count = self.tasks.iter().filter(|t| t.done).count();
        if done_count == 0 {
            Ok(0)
        } else {
            self.tasks.retain(|t| !t.done);
            self.save()?;
            Ok(done_count)
        }
    }

    /// Mark tasks as done/undone by IDs
    #[allow(clippy::type_complexity)]
    pub fn mark_tasks(&mut self, ids: Vec<u8>) -> Result<(Vec<(u8, bool)>, Vec<u8>)> {
        let mut not_found = Vec::new();
        let mut marked = Vec::new();
        let ids_len = ids.len();

        for id in ids {
            if let Some(idx) = self.find_task_by_id(id) {
                let task = &mut self.tasks[idx];
                task.done = !task.done;
                marked.push((id, task.done));
            } else {
                not_found.push(id);
            }
        }

        if not_found.len() < ids_len {
            self.save()?;
        }

        Ok((marked, not_found))
    }

    /// Edit tasks by IDs
    pub fn edit_tasks(
        &mut self,
        ids: Vec<u8>,
        text: Option<Vec<String>>,
        date: Option<String>,
    ) -> Result<(Vec<u8>, Vec<u8>, Vec<u8>)> {
        let mut not_found = Vec::new();
        let mut edited = Vec::new();
        let mut unchanged = Vec::new();

        for id in ids {
            if let Some(idx) = self.find_task_by_id(id) {
                let task = &mut self.tasks[idx];
                let mut was_changed = false;

                if let Some(words) = &text {
                    let joined = words.join(" ");
                    if task.text != joined {
                        task.text = joined;
                        was_changed = true;
                    }
                }

                if let Some(ref new_date) = date {
                    let normalized = normalize_date_string(new_date);
                    let parsed_date = NaiveDate::parse_from_str(&normalized, "%d-%m-%Y").ok();
                    if task.date != parsed_date {
                        task.date = parsed_date;
                        was_changed = true;
                    }
                }

                if was_changed {
                    edited.push(id);
                } else {
                    unchanged.push(id);
                }
            } else {
                not_found.push(id);
            }
        }

        if !edited.is_empty() {
            self.save()?;
        }

        Ok((edited, unchanged, not_found))
    }

    /// Find task by ID and return its index
    pub fn find_task_by_id(&self, id: u8) -> Option<usize> {
        self.tasks.iter().position(|t| t.id == id)
    }

    /// Find tasks by IDs and return (found_indices, not_found_ids)
    pub fn find_tasks_by_ids(&self, ids: &[u8]) -> (Vec<usize>, Vec<u8>) {
        let mut found_indices = Vec::new();
        let mut not_found = Vec::new();

        for &id in ids {
            if let Some(idx) = self.find_task_by_id(id) {
                found_indices.push(idx);
            } else {
                not_found.push(id);
            }
        }

        (found_indices, not_found)
    }

    /// Generate the next available task ID
    pub fn generate_next_id(&self) -> Result<u8> {
        let mut used: Vec<u8> = self.tasks.iter().map(|t| t.id).collect();
        used.sort_unstable();

        let mut id = 1u8;
        for &used_id in &used {
            if id == used_id {
                id += 1;
            } else {
                break;
            }
        }

        if id == 0 {
            anyhow::bail!("Maximum number of tasks (255) reached");
        }

        Ok(id)
    }

    /// Save tasks to the database
    pub fn save(&self) -> Result<()> {
        // Ensure parent directory exists before any file operations
        if let Some(parent) = self.db_path.parent() {
            fs::create_dir_all(parent)
                .context("Failed to create directory for the database file")?;
        }

        // Create backup of existing file before overwriting
        if self.db_path.exists() {
            let backup_path = self.db_path.with_extension("json.backup");
            if let Err(e) = fs::copy(&self.db_path, &backup_path) {
                // Don't fail the save operation if backup creation fails, just warn
                eprintln!(
                    "{}",
                    format!("Warning: Failed to create backup: {e}").yellow()
                );
            }
        }

        let data =
            serde_json::to_string_pretty(&self.tasks).context("Failed to serialize tasks")?;

        // Use atomic write: write to temporary file first, then rename
        let temp_path = self.db_path.with_extension("json.tmp");
        
        // Ensure parent directory exists for temp file too (should be same as db_path parent)
        if let Some(temp_parent) = temp_path.parent() {
            fs::create_dir_all(temp_parent)
                .context("Failed to create directory for temporary file")?;
        }
        
        fs::write(&temp_path, &data).context("Failed to write temporary database file")?;

        // Helper function to ensure directory exists
        let ensure_dir = || {
            if let Some(parent) = self.db_path.parent() {
                fs::create_dir_all(parent)
            } else {
                Ok(())
            }
        };

        // Try atomic rename
        match fs::rename(&temp_path, &self.db_path) {
            Ok(_) => {
                // Success - atomic write completed
            }
            Err(e) => {
                // Rename failed - ensure directory exists before trying copy
                // Directory might have been removed between operations (especially in tests)
                ensure_dir().ok();
                
                // Try copy+remove as fallback
                match fs::copy(&temp_path, &self.db_path) {
                    Ok(_) => {
                        // Copy succeeded, remove temp file
                        let _ = fs::remove_file(&temp_path);
                        if !Self::is_test_mode() {
                            eprintln!(
                                "{}",
                    format!(
                        "Warning: Atomic rename failed ({e}), used copy+remove instead"
                    )
                                .yellow()
                            );
                        }
                    }
                    Err(copy_err) => {
                        // Copy also failed, ensure directory exists before direct write
                        ensure_dir().ok();
                        // Use direct write as final fallback
                        // fs::write will create the file, but we need the directory to exist
                        let _ = fs::remove_file(&temp_path);
                        fs::write(&self.db_path, data).context("Failed to write database file")?;
                        if !Self::is_test_mode() {
                            eprintln!(
                                "{}",
                    format!(
                        "Warning: Atomic write failed ({e}), copy fallback also failed ({copy_err}), used direct write instead"
                    )
                                .yellow()
                            );
                        }
                    }
                }
            }
        }

        Ok(())
    }

    /// Get the database file path from environment or use default
    /// RUSK_DB can point to either a directory or a specific file
    pub fn resolve_db_path() -> PathBuf {
        // During tests, always use temp DB like in debug mode: /tmp/rusk_debug/tasks.json
        // Ignore RUSK_DB in test mode
        if Self::is_test_mode() {
            std::env::temp_dir().join("rusk_debug").join("tasks.json")
        } else if cfg!(debug_assertions) {
            // Use temp DB in debug builds (cargo run), always ignore RUSK_DB in debug mode
            // Use a shared temp DB for all debug processes so IDs persist across runs
            std::env::temp_dir().join("rusk_debug").join("tasks.json")
        } else {
            // In release mode, honor RUSK_DB if set
            if let Ok(db_path) = std::env::var("RUSK_DB") {
                let path = PathBuf::from(db_path);
                if path.is_dir() || path.to_string_lossy().ends_with('/') {
                    path.join("tasks.json")
                } else {
                    path
                }
            } else {
                dirs::home_dir()
                    .unwrap_or_else(|| PathBuf::from("."))
                    .join(".rusk")
                    .join("tasks.json")
            }
        }
    }

    /// Get the database directory path
    pub fn get_db_dir() -> PathBuf {
        let db_path = Self::resolve_db_path();
        db_path.parent().unwrap_or(&db_path).to_path_buf()
    }

    /// Load tasks from a specific path
    pub fn load_tasks_from_path(path: &PathBuf) -> Result<Vec<Task>> {
        if !path.exists() {
            Ok(Vec::new())
        } else {
            let data = fs::read_to_string(path).context("Failed to read the database file")?;

            match serde_json::from_str(&data) {
                Ok(tasks) => Ok(tasks),
                Err(e) => {
                    // Create a more helpful error message
                    let error_msg = format!(
                        "Failed to parse the database file at '{}'. The file appears to be corrupted.\n\
                        JSON parsing error: {}\n\
                        \n\
                        To fix this issue, you can:\n\
                        1. Delete the corrupted file: rm '{}'\n\
                        2. Or restore from backup if you have one\n\
                        3. The application will create a new empty database on next run",
                        path.display(),
                        e,
                        path.display()
                    );
                    anyhow::bail!("{}", error_msg)
                }
            }
        }
    }

    /// Restore database from backup file
    pub fn restore_from_backup(&mut self) -> Result<()> {
        let backup_path = self.db_path.with_extension("json.backup");

        if !backup_path.exists() {
            anyhow::bail!("No backup file found at '{}'", backup_path.display());
        }

        // Validate backup file before restoring
        let backup_tasks = Self::load_tasks_from_path(&backup_path)?;

        // Create backup of current database before restoring (only if it's valid)
        if self.db_path.exists() {
            let current_backup_path = self.db_path.with_extension("json.before_restore");
            // Try to validate current database first
            match Self::load_tasks_from_path(&self.db_path) {
                Ok(_) => {
                    // Current database is valid, create backup
                    if let Err(e) = fs::copy(&self.db_path, &current_backup_path) {
                        eprintln!(
                            "{}",
                            format!("Warning: Failed to backup current database: {e}").yellow()
                        );
                    } else {
                        println!(
                            "Current database backed up to: {}",
                            current_backup_path.display()
                        );
                    }
                }
                Err(_) => {
                    // Current database is corrupted, just mention it
                    println!("Current database is corrupted, skipping backup");
                }
            }
        }

        // Replace current database with backup
        fs::copy(&backup_path, &self.db_path).context("Failed to restore from backup")?;

        // Update current tasks with restored data
        self.tasks = backup_tasks;

        println!(
            "Successfully restored {} tasks from backup",
            self.tasks.len()
        );
        println!("Backup file: {}", backup_path.display());

        Ok(())
    }
}

<<<<<<< HEAD
/// Normalize date string: replace '/' with '-', and convert short year (25) to full year (2025)
/// Supports formats: DD-MM-YYYY, DD/MM/YYYY, DD-MM-YY, DD/MM/YY
pub fn normalize_date_string(date_str: &str) -> String {
    let mut normalized = date_str.replace('/', "-");
    
    // Check if year is short (1-2 digits without leading zeros) and convert to full year
    // Pattern: DD-MM-YY or DD/MM/YY -> DD-MM-2025
    // But NOT: DD-MM-0001 (4 digits, even if parsed as 1)
    let parts: Vec<&str> = normalized.split('-').collect();
    if parts.len() == 3 {
        if let Some(year_str) = parts.get(2) {
            let year_str = year_str.trim();
            // Only convert if year string is 1-2 digits (no leading zeros)
            if year_str.len() <= 2 && !year_str.is_empty() {
                if let Ok(year) = year_str.parse::<u16>() {
                    // If year is 1-2 digits (0-99), assume 2000s
                    if year < 100 {
                        let full_year = 2000 + year;
                        normalized = format!("{}-{}-{}", parts[0], parts[1], full_year);
                    }
                }
            }
        }
    }
    
    normalized
}

/// Parse flexible ID input (space-separated, comma-separated, or mixed)
=======
/// Parse ID input (comma-separated only)
>>>>>>> 02a6f02d
/// Returns vector of valid IDs
/// Accepts comma-separated IDs in one or more arguments (e.g., "1,2,3" or "1,2" ",3")
/// Arguments starting with comma or containing comma are processed
pub fn parse_flexible_ids(args: &[String]) -> Vec<u8> {
    let mut ids = Vec::new();

    if args.is_empty() {
        return ids;
    }

    // Check if any argument contains comma
    let has_comma_args = args.iter().any(|a| a.trim().contains(',') || a.trim().starts_with(','));
    
    // Process all arguments that contain commas or start with comma (after trimming)
    // This handles cases like "1,5,4 ,6" which becomes ["1,5,4", " ,6"]
    for arg in args {
        let trimmed_arg = arg.trim();
        if trimmed_arg.contains(',') || trimmed_arg.starts_with(',') {
            // Handle comma-separated IDs like "1,2,3" or " ,6"
            for part in trimmed_arg.split(',') {
                let trimmed = part.trim();
                if !trimmed.is_empty() {
                    if let Ok(id) = trimmed.parse::<u8>() {
                        ids.push(id);
                    }
                    // Skip invalid parts silently
                }
            }
        } else if !has_comma_args && let Ok(id) = trimmed_arg.parse::<u8>() {
            // Single ID without comma (only if no comma-separated args exist)
            // This prevents treating space-separated IDs as multiple single IDs
            // Only process the first argument if it's a single ID
            if ids.is_empty() {
                ids.push(id);
            }
        }
        // Skip non-numeric arguments silently
    }

    ids
}

/// Parse edit command arguments to separate IDs and text
#[allow(clippy::type_complexity)]
pub fn parse_edit_args(args: Vec<String>) -> (Vec<u8>, Option<Vec<String>>) {
    let mut ids = Vec::new();
    let mut text_parts = Vec::new();
    let mut parsing_ids = true;

    let mut i = 0;
    while i < args.len() {
        let arg = &args[i];

        // Skip date flags and their optional values
        if arg == "-d" || arg == "--date" {
            // If next token exists and is not another flag, treat it as the date value
            if i + 1 < args.len() && !args[i + 1].starts_with('-') {
                i += 2; // Skip flag and value
            } else {
                i += 1; // Skip only the flag (interactive date mode)
            }
            continue;
        }

        if parsing_ids {
            let trimmed_arg = arg.trim();
            // Check if argument contains comma or starts with comma (after trimming)
            // This handles cases like "1,5,4 ,6" which becomes ["1,5,4", " ,6"]
            if trimmed_arg.contains(',') || trimmed_arg.starts_with(',') {
                // Handle comma-separated IDs like "1,2,3" or " ,6"
                let mut found_any_valid_id = false;
                for part in trimmed_arg.split(',') {
                    let trimmed = part.trim();
                    if !trimmed.is_empty() {
                        if let Ok(id) = trimmed.parse::<u8>() {
                            ids.push(id);
                            found_any_valid_id = true;
                        }
                        // Skip invalid parts silently, but continue parsing
                    }
                }

                if !found_any_valid_id {
                    // No valid IDs found in comma-separated string, switch to text
                    parsing_ids = false;
                    text_parts.push(arg.clone());
                }
            } else if let Ok(id) = trimmed_arg.parse::<u8>() {
                // Single ID (only one ID allowed without comma)
                // If we already have IDs, this is likely text, not another ID
                if ids.is_empty() {
                    ids.push(id);
                } else {
                    // Multiple IDs without comma - treat as text
                    parsing_ids = false;
                    text_parts.push(arg.clone());
                }
            } else {
                // Not a number, switch to text parsing
                parsing_ids = false;
                text_parts.push(arg.clone());
            }
        } else {
            // We're parsing text now
            text_parts.push(arg.clone());
        }

        i += 1;
    }

    let text_option = if text_parts.is_empty() {
        None
    } else {
        Some(text_parts)
    };
    (ids, text_option)
}<|MERGE_RESOLUTION|>--- conflicted
+++ resolved
@@ -505,7 +505,6 @@
     }
 }
 
-<<<<<<< HEAD
 /// Normalize date string: replace '/' with '-', and convert short year (25) to full year (2025)
 /// Supports formats: DD-MM-YYYY, DD/MM/YYYY, DD-MM-YY, DD/MM/YY
 pub fn normalize_date_string(date_str: &str) -> String {
@@ -534,10 +533,7 @@
     normalized
 }
 
-/// Parse flexible ID input (space-separated, comma-separated, or mixed)
-=======
 /// Parse ID input (comma-separated only)
->>>>>>> 02a6f02d
 /// Returns vector of valid IDs
 /// Accepts comma-separated IDs in one or more arguments (e.g., "1,2,3" or "1,2" ",3")
 /// Arguments starting with comma or containing comma are processed
