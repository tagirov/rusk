use anyhow::Result;
use rusk::completions::Shell;
use std::fs;
use std::path::PathBuf;
use tempfile::TempDir;

mod common;

// Helper function to test completion installation
fn test_completion_install(shell: Shell, expected_filename: &str) -> Result<()> {
    let temp_dir = TempDir::new()?;
    let test_home = temp_dir.path();
    
    // Create a mock home directory structure
    let completion_path = match shell {
        Shell::Bash => test_home.join(".bash_completion.d").join("rusk"),
        Shell::Zsh => test_home.join(".zsh").join("completions").join("_rusk"),
        Shell::Fish => test_home.join(".config").join("fish").join("completions").join("rusk.fish"),
        Shell::Nu => test_home.join(".config").join("nushell").join("completions").join("rusk.nu"),
        Shell::PowerShell => test_home.join("Documents").join("PowerShell").join("rusk-completions.ps1"),
    };
    
    // Verify parent directory doesn't exist yet
    assert!(!completion_path.parent().unwrap().exists());
    
    // Get the script content
    let script = shell.get_script();
    assert!(!script.is_empty(), "Script should not be empty");
    
    // Create parent directory
    if let Some(parent) = completion_path.parent() {
        fs::create_dir_all(parent)?;
    }
    
    // Write the script
    fs::write(&completion_path, script)?;
    
    // Verify file was created
    assert!(completion_path.exists(), "Completion file should exist");
    assert!(completion_path.is_file(), "Completion path should be a file");
    
    // Verify file name is correct
    let filename = completion_path.file_name().unwrap().to_string_lossy();
    assert_eq!(filename, expected_filename, "Filename should match expected");
    
    // Verify file content matches
    let written_content = fs::read_to_string(&completion_path)?;
    assert_eq!(written_content, script, "File content should match script");
    assert!(!written_content.is_empty(), "File should not be empty");
    
    // Verify parent directory was created
    assert!(completion_path.parent().unwrap().exists(), "Parent directory should exist");
    assert!(completion_path.parent().unwrap().is_dir(), "Parent should be a directory");
    
    Ok(())
}

#[test]
fn test_bash_completion_install() -> Result<()> {
    test_completion_install(Shell::Bash, "rusk")
}

#[test]
fn test_zsh_completion_install() -> Result<()> {
    test_completion_install(Shell::Zsh, "_rusk")
}

#[test]
fn test_fish_completion_install() -> Result<()> {
    test_completion_install(Shell::Fish, "rusk.fish")
}

#[test]
fn test_nu_completion_install() -> Result<()> {
    test_completion_install(Shell::Nu, "rusk.nu")
}

#[test]
fn test_powershell_completion_install() -> Result<()> {
    test_completion_install(Shell::PowerShell, "rusk-completions.ps1")
}

#[test]
fn test_all_shells_have_scripts() {
    for shell in [Shell::Bash, Shell::Zsh, Shell::Fish, Shell::Nu, Shell::PowerShell] {
        let script = shell.get_script();
        assert!(!script.is_empty(), "Script for {:?} should not be empty", shell);
        assert!(script.len() > 100, "Script for {:?} should be substantial", shell);
    }
}

#[test]
fn test_completion_scripts_are_different() {
    let bash = Shell::Bash.get_script();
    let zsh = Shell::Zsh.get_script();
    let fish = Shell::Fish.get_script();
    let nu = Shell::Nu.get_script();
    let powershell = Shell::PowerShell.get_script();
    
    // Each script should be unique
    assert_ne!(bash, zsh, "Bash and Zsh scripts should differ");
    assert_ne!(bash, fish, "Bash and Fish scripts should differ");
    assert_ne!(bash, nu, "Bash and Nu scripts should differ");
    assert_ne!(bash, powershell, "Bash and PowerShell scripts should differ");
    assert_ne!(zsh, fish, "Zsh and Fish scripts should differ");
    assert_ne!(zsh, nu, "Zsh and Nu scripts should differ");
    assert_ne!(zsh, powershell, "Zsh and PowerShell scripts should differ");
    assert_ne!(fish, nu, "Fish and Nu scripts should differ");
    assert_ne!(fish, powershell, "Fish and PowerShell scripts should differ");
    assert_ne!(nu, powershell, "Nu and PowerShell scripts should differ");
}

#[test]
fn test_completion_scripts_contain_rusk() {
    for shell in [Shell::Bash, Shell::Zsh, Shell::Fish, Shell::Nu, Shell::PowerShell] {
        let script = shell.get_script();
        // Each script should mention "rusk" somewhere
        assert!(
            script.contains("rusk"),
            "Script for {:?} should contain 'rusk'",
            shell
        );
    }
}

#[test]
fn test_completion_paths_are_in_home_directory() -> Result<()> {
    // This test verifies that default paths are in home directory
    // We can't easily mock home_dir, so we just verify the structure
    
    for shell in [Shell::Bash, Shell::Zsh, Shell::Fish, Shell::Nu, Shell::PowerShell] {
        let path = shell.get_default_path()?;
        
        // Path should contain home directory components
        let path_str = path.to_string_lossy();
        
        match shell {
            Shell::Bash => assert!(path_str.contains(".bash_completion.d"), "Bash path should contain .bash_completion.d"),
            Shell::Zsh => assert!(path_str.contains(".zsh"), "Zsh path should contain .zsh"),
            Shell::Fish => assert!(path_str.contains(".config/fish") || path_str.contains("fish"), "Fish path should contain fish"),
            Shell::Nu => assert!(path_str.contains(".config/nushell") || path_str.contains("nushell"), "Nu path should contain nushell"),
            Shell::PowerShell => assert!(path_str.contains("PowerShell") || path_str.contains("powershell"), "PowerShell path should contain PowerShell"),
        }
    }
    
    Ok(())
}

#[test]
fn test_completion_install_creates_parent_directories() -> Result<()> {
    let temp_dir = TempDir::new()?;
    let test_path = temp_dir.path().join("deep").join("nested").join("path").join("rusk");
    
    // Verify parent doesn't exist
    assert!(!test_path.parent().unwrap().exists());
    
    // Create parent directories
    if let Some(parent) = test_path.parent() {
        fs::create_dir_all(parent)?;
    }
    
    // Write a test file
    fs::write(&test_path, "test content")?;
    
    // Verify file and all parent directories exist
    assert!(test_path.exists());
    assert!(test_path.parent().unwrap().exists());
    assert!(test_path.parent().unwrap().parent().unwrap().exists());
    
    Ok(())
}

#[test]
fn test_completion_install_overwrites_existing_file() -> Result<()> {
    let temp_dir = TempDir::new()?;
    let test_path = temp_dir.path().join("test_completion");
    
    // Create existing file with different content
    fs::write(&test_path, "old content")?;
    assert_eq!(fs::read_to_string(&test_path)?, "old content");
    
    // Overwrite with new content (simulating installation)
    fs::write(&test_path, "new content")?;
    
    // Verify content was overwritten
    assert_eq!(fs::read_to_string(&test_path)?, "new content");
    
    Ok(())
}

#[test]
fn test_completion_instructions_are_provided() {
    let temp_dir = TempDir::new().unwrap();
    let test_path = temp_dir.path().join("test_completion");
    
    for shell in [Shell::Bash, Shell::Zsh, Shell::Fish, Shell::Nu, Shell::PowerShell] {
        let instructions = shell.get_instructions(&test_path);
        assert!(!instructions.is_empty(), "Instructions for {:?} should not be empty", shell);
        assert!(instructions.len() > 20, "Instructions for {:?} should be substantial", shell);
    }
}

#[test]
fn test_completion_show_output() {
    // Test that show command would output the script
    for shell in [Shell::Bash, Shell::Zsh, Shell::Fish, Shell::Nu, Shell::PowerShell] {
        let script = shell.get_script();
        assert!(!script.is_empty());
        
        // Verify script starts with expected content
        match shell {
            Shell::Bash => assert!(script.contains("#") || script.contains("complete"), "Bash script should contain shell syntax"),
            Shell::Zsh => assert!(script.contains("#") || script.contains("_rusk"), "Zsh script should contain function definitions"),
            Shell::Fish => assert!(script.contains("#") || script.contains("complete"), "Fish script should contain complete commands"),
            Shell::Nu => assert!(script.contains("#") || script.contains("def"), "Nu script should contain function definitions"),
            Shell::PowerShell => assert!(script.contains("#") || script.contains("Register-ArgumentCompleter") || script.contains("function"), "PowerShell script should contain Register-ArgumentCompleter or function definitions"),
        }
    }
}

#[test]
fn test_completion_paths_use_correct_filenames() {
<<<<<<< HEAD
    let _temp_dir = TempDir::new().unwrap();
    
=======
>>>>>>> 02a6f02d
    let test_cases = vec![
        (Shell::Bash, "rusk"),
        (Shell::Zsh, "_rusk"),
        (Shell::Fish, "rusk.fish"),
        (Shell::Nu, "rusk.nu"),
        (Shell::PowerShell, "rusk-completions.ps1"),
    ];
    
    for (shell, expected_name) in test_cases {
        let path = shell.get_default_path().unwrap();
        let filename = path.file_name().unwrap().to_string_lossy();
        assert_eq!(filename, expected_name, "Filename for {:?} should be {}", shell, expected_name);
    }
}

#[test]
fn test_completion_install_in_custom_path() -> Result<()> {
    let temp_dir = TempDir::new()?;
    let custom_path = temp_dir.path().join("custom_completion");
    
    // Verify path doesn't exist
    assert!(!custom_path.exists());
    
    // Write completion script
    let script = Shell::Bash.get_script();
    fs::write(&custom_path, script)?;
    
    // Verify file was created at custom path
    assert!(custom_path.exists());
    assert_eq!(fs::read_to_string(&custom_path)?, script);
    
    Ok(())
}

#[test]
fn test_completion_scripts_are_valid_utf8() {
    for shell in [Shell::Bash, Shell::Zsh, Shell::Fish, Shell::Nu, Shell::PowerShell] {
        let script = shell.get_script();
        // This will panic if not valid UTF-8
        let _ = script.to_string();
    }
}

#[test]
fn test_completion_install_handles_nonexistent_parent() -> Result<()> {
    let temp_dir = TempDir::new()?;
    let deep_path = temp_dir.path()
        .join("level1")
        .join("level2")
        .join("level3")
        .join("completion");
    
    // Verify parent doesn't exist
    assert!(!deep_path.parent().unwrap().exists());
    
    // Create all parent directories
    if let Some(parent) = deep_path.parent() {
        fs::create_dir_all(parent)?;
    }
    
    // Write file
    fs::write(&deep_path, "test")?;
    
    // Verify everything was created
    assert!(deep_path.exists());
    assert!(deep_path.parent().unwrap().exists());
    
    Ok(())
}

#[test]
fn test_completion_scripts_have_expected_structure() {
    // Verify each script has some expected markers
    let bash = Shell::Bash.get_script();
    assert!(bash.contains("rusk") || bash.contains("complete"), "Bash script should have completion structure");
    
    let zsh = Shell::Zsh.get_script();
    assert!(zsh.contains("_rusk") || zsh.contains("function"), "Zsh script should have function definitions");
    
    let fish = Shell::Fish.get_script();
    assert!(fish.contains("complete") || fish.contains("rusk"), "Fish script should have complete commands");
    
    let nu = Shell::Nu.get_script();
    assert!(nu.contains("def") || nu.contains("rusk"), "Nu script should have function definitions");
    
    let powershell = Shell::PowerShell.get_script();
    assert!(powershell.contains("Register-ArgumentCompleter") || powershell.contains("rusk"), "PowerShell script should have Register-ArgumentCompleter");
}

#[test]
fn test_completion_install_does_not_modify_user_files() -> Result<()> {
    // This is a critical safety test
    // We verify that our tests use temporary directories, not real user directories
    
    let _temp_dir = TempDir::new()?;
    let test_path = _temp_dir.path();
    
    // Verify we're in a temp directory (should contain "tmp" or be under /tmp)
    let path_str = test_path.to_string_lossy();
    assert!(
        path_str.contains("tmp") || test_path.starts_with("/tmp"),
        "Test should use temporary directory, not user directory. Path: {}",
        path_str
    );
    
    // Verify we're not in home directory
    if let Some(home) = dirs::home_dir() {
        assert!(
            !test_path.starts_with(&home),
            "Test path should not be in user home directory"
        );
    }
    
    Ok(())
}

#[test]
fn test_completion_scripts_are_readable() {
    // Verify scripts can be read and are not corrupted
    for shell in [Shell::Bash, Shell::Zsh, Shell::Fish, Shell::Nu, Shell::PowerShell] {
        let script = shell.get_script();
        
        // Script should have reasonable length
        assert!(script.len() > 50, "Script for {:?} should be at least 50 bytes", shell);
        assert!(script.len() < 100_000, "Script for {:?} should be less than 100KB", shell);
        
        // Script should contain printable characters (mostly)
        let printable_count = script.chars().filter(|c| c.is_ascii() && (c.is_alphanumeric() || c.is_whitespace() || "!@#$%^&*()_+-=[]{}|;:,.<>?/~`\"'\\".contains(*c))).count();
        let total_chars = script.chars().count();
        let printable_ratio = printable_count as f64 / total_chars as f64;
        
        assert!(
            printable_ratio > 0.8,
            "Script for {:?} should be mostly printable (ratio: {:.2})",
            shell,
            printable_ratio
        );
    }
}

// Integration tests using the actual CLI command
#[test]
fn test_cli_completions_show() -> Result<()> {
    use std::process::Command;
    
    let rusk_bin = std::env::var("CARGO_BIN_EXE_rusk")
        .unwrap_or_else(|_| "target/debug/rusk".to_string());
    
    for shell_name in ["bash", "zsh", "fish", "nu", "powershell"] {
        let output = Command::new(&rusk_bin)
            .args(&["completions", "show", shell_name])
            .output()?;
        
        assert!(
            output.status.success(),
            "Command 'rusk completions show {}' should succeed",
            shell_name
        );
        
        let stdout = String::from_utf8(output.stdout)?;
        assert!(!stdout.is_empty(), "Output for {} should not be empty", shell_name);
        assert!(stdout.contains("rusk"), "Output for {} should contain 'rusk'", shell_name);
    }
    
    Ok(())
}

#[test]
fn test_cli_completions_install_to_temp_dir() -> Result<()> {
    use std::process::Command;
    
    let rusk_bin = std::env::var("CARGO_BIN_EXE_rusk")
        .unwrap_or_else(|_| "target/debug/rusk".to_string());
    
    let temp_dir = TempDir::new()?;
    let test_path = temp_dir.path().join("test_completion");
    
    // Test installation to custom path
    let output = Command::new(&rusk_bin)
        .args(&["completions", "install", "bash", "--output", test_path.to_str().unwrap()])
        .output()?;
    
    assert!(
        output.status.success(),
        "Command should succeed. Stderr: {}",
        String::from_utf8_lossy(&output.stderr)
    );
    
    // Verify file was created
    assert!(test_path.exists(), "Completion file should be created");
    assert!(test_path.is_file(), "Path should be a file");
    
    // Verify file content
    let content = fs::read_to_string(&test_path)?;
    assert!(!content.is_empty(), "File should not be empty");
    assert!(content.contains("rusk"), "File should contain 'rusk'");
    
    // Verify file matches expected script
    let expected_script = Shell::Bash.get_script();
    assert_eq!(content, expected_script, "File content should match script");
    
    Ok(())
}

#[test]
fn test_cli_completions_install_creates_directories() -> Result<()> {
    use std::process::Command;
    
    let rusk_bin = std::env::var("CARGO_BIN_EXE_rusk")
        .unwrap_or_else(|_| "target/debug/rusk".to_string());
    
    let temp_dir = TempDir::new()?;
    let deep_path = temp_dir.path()
        .join("level1")
        .join("level2")
        .join("completion");
    
    // Verify parent doesn't exist
    assert!(!deep_path.parent().unwrap().exists());
    
    // Install to deep path
    let output = Command::new(&rusk_bin)
        .args(&["completions", "install", "zsh", "--output", deep_path.to_str().unwrap()])
        .output()?;
    
    assert!(
        output.status.success(),
        "Command should succeed. Stderr: {}",
        String::from_utf8_lossy(&output.stderr)
    );
    
    // Verify file and directories were created
    assert!(deep_path.exists(), "File should be created");
    assert!(deep_path.parent().unwrap().exists(), "Parent directory should be created");
    assert!(deep_path.parent().unwrap().parent().unwrap().exists(), "Grandparent directory should be created");
    
    Ok(())
}

#[test]
fn test_cli_completions_install_overwrites_existing() -> Result<()> {
    use std::process::Command;
    
    let rusk_bin = std::env::var("CARGO_BIN_EXE_rusk")
        .unwrap_or_else(|_| "target/debug/rusk".to_string());
    
    let temp_dir = TempDir::new()?;
    let test_path = temp_dir.path().join("existing_completion");
    
    // Create existing file
    fs::write(&test_path, "old content")?;
    assert_eq!(fs::read_to_string(&test_path)?, "old content");
    
    // Install completion (should overwrite)
    let output = Command::new(&rusk_bin)
        .args(&["completions", "install", "fish", "--output", test_path.to_str().unwrap()])
        .output()?;
    
    assert!(output.status.success(), "Command should succeed");
    
    // Verify content was overwritten
    let new_content = fs::read_to_string(&test_path)?;
    assert_ne!(new_content, "old content", "Content should be overwritten");
    assert_eq!(new_content, Shell::Fish.get_script(), "Content should match Fish script");
    
    Ok(())
}

#[test]
fn test_cli_completions_invalid_shell() -> Result<()> {
    use std::process::Command;
    
    let rusk_bin = std::env::var("CARGO_BIN_EXE_rusk")
        .unwrap_or_else(|_| "target/debug/rusk".to_string());
    
    // Test with invalid shell name
    let output = Command::new(&rusk_bin)
        .args(&["completions", "show", "invalid_shell"])
        .output()?;
    
    // Should fail with error
    assert!(!output.status.success(), "Command should fail for invalid shell");
    
    Ok(())
}

#[test]
fn test_cli_completions_help() -> Result<()> {
    use std::process::Command;
    
    let rusk_bin = std::env::var("CARGO_BIN_EXE_rusk")
        .unwrap_or_else(|_| "target/debug/rusk".to_string());
    
    // Test help command
    let output = Command::new(&rusk_bin)
        .args(&["completions", "--help"])
        .output()?;
    
    assert!(output.status.success(), "Help command should succeed");
    
    let stdout = String::from_utf8(output.stdout)?;
    assert!(stdout.contains("completions"), "Help should mention 'completions'");
    assert!(stdout.contains("install"), "Help should mention 'install'");
    assert!(stdout.contains("show"), "Help should mention 'show'");
    
    Ok(())
}

#[test]
fn test_completion_install_never_uses_real_home_without_explicit_path() -> Result<()> {
    // Critical safety test: verify that get_default_path() would use home,
    // but in tests we always use --output to avoid touching real files
    
    if let Some(home) = dirs::home_dir() {
        let real_bash_path = home.join(".bash_completion.d").join("rusk");
        let real_zsh_path = home.join(".zsh").join("completions").join("_rusk");
        let real_fish_path = home.join(".config").join("fish").join("completions").join("rusk.fish");
        let real_nu_path = home.join(".config").join("nushell").join("completions").join("rusk.nu");
        
        // Verify these paths would be in home directory
        assert!(real_bash_path.starts_with(&home), "Bash path should be in home");
        assert!(real_zsh_path.starts_with(&home), "Zsh path should be in home");
        assert!(real_fish_path.starts_with(&home), "Fish path should be in home");
        assert!(real_nu_path.starts_with(&home), "Nu path should be in home");
        
        // But in our tests, we never actually write to these paths
        // All tests use TempDir or explicit --output paths
    }
    
    Ok(())
}

#[test]
fn test_completion_install_all_shells_to_temp() -> Result<()> {
    // Test installing all shell types to temporary directory
    let temp_dir = TempDir::new()?;
    
    for shell in [Shell::Bash, Shell::Zsh, Shell::Fish, Shell::Nu, Shell::PowerShell] {
        let test_path = temp_dir.path().join(format!("test_{:?}.completion", shell));
        
        // Verify path doesn't exist
        assert!(!test_path.exists());
        
        // Get script and write
        let script = shell.get_script();
        fs::write(&test_path, script)?;
        
        // Verify file was created
        assert!(test_path.exists());
        
        // Verify content
        let content = fs::read_to_string(&test_path)?;
        assert_eq!(content, script);
    }
    
    Ok(())
}

#[test]
fn test_completion_scripts_match_source_files() -> Result<()> {
    // Verify that embedded scripts match the actual source files
    // This ensures we're testing the right content
    
    let source_bash = fs::read_to_string("completions/rusk.bash")?;
    let source_zsh = fs::read_to_string("completions/rusk.zsh")?;
    let source_fish = fs::read_to_string("completions/rusk.fish")?;
    let source_nu = fs::read_to_string("completions/rusk.nu")?;
    let source_powershell = fs::read_to_string("completions/rusk.ps1")?;
    
    assert_eq!(Shell::Bash.get_script(), source_bash, "Bash script should match source");
    assert_eq!(Shell::Zsh.get_script(), source_zsh, "Zsh script should match source");
    assert_eq!(Shell::Fish.get_script(), source_fish, "Fish script should match source");
    assert_eq!(Shell::Nu.get_script(), source_nu, "Nu script should match source");
    assert_eq!(Shell::PowerShell.get_script(), source_powershell, "PowerShell script should match source");
    
    Ok(())
}

#[test]
fn test_nu_completion_has_quote_functions() {
    // Verify that Nu completion script contains functions for quoting text with special characters
    let nu_script = Shell::Nu.get_script();
    
    // Should contain the needs-quotes function
    assert!(
        nu_script.contains("needs-quotes") || nu_script.contains("def needs-quotes"),
        "Nu script should contain needs-quotes function"
    );
    
    // Should contain the quote-if-needed function
    assert!(
        nu_script.contains("quote-if-needed") || nu_script.contains("def quote-if-needed"),
        "Nu script should contain quote-if-needed function"
    );
    
    // Should check for special characters
    assert!(
        nu_script.contains("special_chars") || nu_script.contains("special") || nu_script.contains("|") || nu_script.contains(";"),
        "Nu script should check for special characters"
    );
}

#[test]
fn test_nu_completion_quotes_special_characters() {
    // Verify that Nu completion script properly handles special characters
    let nu_script = Shell::Nu.get_script();
    
    // Should escape double quotes
    assert!(
        nu_script.contains("str replace") || nu_script.contains("replace") || nu_script.contains("\\\""),
        "Nu script should escape double quotes"
    );
    
    // Should wrap text in quotes when needed
    assert!(
        nu_script.contains("\"") || nu_script.contains("quote"),
        "Nu script should wrap text in quotes"
    );
}

#[test]
fn test_nu_completion_mark_del_prev_contains_comma_logic() {
    // Verify that Nu completion script has logic to prevent suggesting IDs
    // when multiple IDs are already entered via comma (e.g., "rusk mark 8,5 <tab>")
    let nu_script = Shell::Nu.get_script();
    
    // Should contain check for prev_contains_comma
    assert!(
        nu_script.contains("prev_contains_comma") || nu_script.contains("prev contains comma"),
        "Nu script should check if previous word contains comma"
    );
    
    // Should contain logic for mark and del commands
    assert!(
        nu_script.contains("\"mark\"") || nu_script.contains("mark") || nu_script.contains("\"m\""),
        "Nu script should handle mark command"
    );
    
    assert!(
        nu_script.contains("\"del\"") || nu_script.contains("del") || nu_script.contains("\"d\""),
        "Nu script should handle del command"
    );
    
    // Should check for comma-separated IDs
    assert!(
        nu_script.contains("ends_with_comma") || nu_script.contains("ends with comma") || nu_script.contains("ends-with"),
        "Nu script should check if word ends with comma"
    );
    
    // Should contain should_suggest_ids logic
    assert!(
        nu_script.contains("should_suggest_ids") || nu_script.contains("should suggest"),
        "Nu script should have logic to determine when to suggest IDs"
    );
    
    // Should check for empty entered_ids or prev_contains_comma condition
    assert!(
        nu_script.contains("entered_ids") || nu_script.contains("entered_ids | is-empty"),
        "Nu script should check if IDs are already entered"
    );
}

#[test]
fn test_nu_completion_completions_partial_input() {
    // Verify that Nu completion script supports partial input for completions command
    // e.g., "rusk completions ins<tab>" -> "install", "rusk completions install ba<tab>" -> "bash"
    let nu_script = Shell::Nu.get_script();
    
    // Should contain logic for filtering subcommands by partial input
    assert!(
        nu_script.contains("str starts-with") || nu_script.contains("starts-with"),
        "Nu script should filter commands by partial input"
    );
    
    // Should handle partial input for install/show subcommands
    assert!(
        nu_script.contains("install") && nu_script.contains("show"),
        "Nu script should handle install and show subcommands"
    );
    
    // Should handle partial input for shell names
    assert!(
        (nu_script.contains("bash") || nu_script.contains("\"bash\"")) &&
        (nu_script.contains("zsh") || nu_script.contains("\"zsh\"")) &&
        (nu_script.contains("fish") || nu_script.contains("\"fish\"")) &&
        (nu_script.contains("nu") || nu_script.contains("\"nu\"")) &&
        (nu_script.contains("powershell") || nu_script.contains("\"powershell\"")),
        "Nu script should handle all shell names for partial input"
    );
    
    // Should filter subcommands when user types partial input
    assert!(
        nu_script.contains("where") || nu_script.contains("filter") || nu_script.contains("matching"),
        "Nu script should filter options based on partial input"
    );
}

#[test]
fn test_nu_completion_handles_common_special_chars() {
    // Verify that Nu completion script handles common special characters
    let nu_script = Shell::Nu.get_script();
    
    // Check for common special characters that require quoting
    let special_chars = ["|", ";", "&", ">", "<", "(", ")", "[", "]", "{", "}", "$", "*", "?", "~", "#", "@", "!", "%", "^", "=", "+", "-", "/", ":", ",", "."];
    
    // At least some of these should be mentioned or checked in the script
    let mut found_any = false;
    for char in &special_chars {
        if nu_script.contains(char) {
            found_any = true;
            break;
        }
    }
    
    // The script should reference special characters (either in comments or in the logic)
    // This is a soft check - the script might handle them without explicitly listing them
    // But it's good to verify the functionality exists
    assert!(
        found_any || nu_script.contains("special") || nu_script.contains("quote"),
        "Nu script should handle special characters"
    );
}

#[test]
fn test_completion_install_creates_file_with_correct_permissions() -> Result<()> {
    use std::os::unix::fs::PermissionsExt;
    
    let temp_dir = TempDir::new()?;
    let test_path = temp_dir.path().join("test_completion");
    
    // Write file
    fs::write(&test_path, Shell::Bash.get_script())?;
    
    // Verify file exists and is readable
    assert!(test_path.exists());
    assert!(test_path.is_file());
    
    // On Unix, verify permissions allow reading
    #[cfg(unix)]
    {
        let metadata = fs::metadata(&test_path)?;
        let permissions = metadata.permissions();
        let mode = permissions.mode();
        
        // File should be readable (owner has read permission)
        assert!(mode & 0o400 != 0, "File should be readable by owner");
    }
    
    Ok(())
}

#[test]
fn test_completion_install_handles_write_errors_gracefully() -> Result<()> {
    // Test that we handle write errors properly
    // We can't easily test permission errors, but we can test invalid paths
    
    let invalid_path = PathBuf::from("/nonexistent/path/that/does/not/exist/completion");
    
    // Verify path doesn't exist and parent is invalid
    assert!(!invalid_path.exists());
    assert!(!invalid_path.parent().unwrap().exists());
    
    // Attempting to write should fail (we can't create /nonexistent)
    // This is expected behavior - the function should return an error
    let result = fs::create_dir_all(invalid_path.parent().unwrap());
    
    // On most systems, this should fail due to permissions or non-existent root
    // We're just verifying the error handling path exists
    assert!(result.is_err() || result.is_ok(), "Should handle path creation errors");
    
    Ok(())
}

#[test]
fn test_bash_completion_syntax() -> Result<()> {
    use std::process::Command;
    
    let script = Shell::Bash.get_script();
    let temp_dir = TempDir::new()?;
    let script_path = temp_dir.path().join("rusk.bash");
    fs::write(&script_path, script)?;
    
    // Check bash syntax: bash -n script.bash
    let output = Command::new("bash")
        .arg("-n")
        .arg(&script_path)
        .output();
    
    // Bash might not be installed, so we skip if command not found
    match output {
        Ok(result) => {
            if !result.status.success() {
                let stderr = String::from_utf8_lossy(&result.stderr);
                panic!("Bash syntax check failed:\n{}", stderr);
            }
        }
        Err(e) if e.kind() == std::io::ErrorKind::NotFound => {
            // Bash not installed, skip test
            eprintln!("Warning: bash command not found, skipping syntax check");
            return Ok(());
        }
        Err(e) => return Err(e.into()),
    }
    
    Ok(())
}

#[test]
fn test_zsh_completion_syntax() -> Result<()> {
    use std::process::Command;
    
    let script = Shell::Zsh.get_script();
    let temp_dir = TempDir::new()?;
    let script_path = temp_dir.path().join("rusk.zsh");
    fs::write(&script_path, script)?;
    
    // Check zsh syntax: zsh -n script.zsh
    let output = Command::new("zsh")
        .arg("-n")
        .arg(&script_path)
        .output();
    
    // Zsh might not be installed, so we skip if command not found
    match output {
        Ok(result) => {
            if !result.status.success() {
                let stderr = String::from_utf8_lossy(&result.stderr);
                panic!("Zsh syntax check failed:\n{}", stderr);
            }
        }
        Err(e) if e.kind() == std::io::ErrorKind::NotFound => {
            // Zsh not installed, skip test
            eprintln!("Warning: zsh command not found, skipping syntax check");
            return Ok(());
        }
        Err(e) => return Err(e.into()),
    }
    
    Ok(())
}

#[test]
fn test_fish_completion_syntax() -> Result<()> {
    use std::process::Command;
    
    let script = Shell::Fish.get_script();
    let temp_dir = TempDir::new()?;
    let script_path = temp_dir.path().join("rusk.fish");
    fs::write(&script_path, script)?;
    
    // Check fish syntax: fish --no-execute script.fish
    // Note: fish --no-execute is available in fish 3.0+
    let output = Command::new("fish")
        .arg("--no-execute")
        .arg(&script_path)
        .output();
    
    // Fish might not be installed, so we skip if command not found
    match output {
        Ok(result) => {
            if !result.status.success() {
                let stderr = String::from_utf8_lossy(&result.stderr);
                panic!("Fish syntax check failed:\n{}", stderr);
            }
        }
        Err(e) if e.kind() == std::io::ErrorKind::NotFound => {
            // Fish not installed, skip test
            eprintln!("Warning: fish command not found, skipping syntax check");
            return Ok(());
        }
        Err(e) => return Err(e.into()),
    }
    
    Ok(())
}

#[test]
fn test_nu_completion_syntax() -> Result<()> {
    use std::process::Command;
    
    let script = Shell::Nu.get_script();
    let temp_dir = TempDir::new()?;
    let script_path = temp_dir.path().join("rusk.nu");
    fs::write(&script_path, script)?;
    
    // Check nu syntax by trying to parse it
    // Nu doesn't have a simple --check flag, so we try to load it as a module
    // We use -c with a command that attempts to parse the script
    let check_command = format!(
        r#"try {{ use {}; exit 0 }} catch {{ echo $env.ERR; exit 1 }}"#,
        script_path.to_string_lossy()
    );
    
    let output = Command::new("nu")
        .arg("-c")
        .arg(&check_command)
        .output();
    
    // Nu might not be installed, so we skip the test if command not found
    match output {
        Ok(result) => {
            if !result.status.success() {
                let stderr = String::from_utf8_lossy(&result.stderr);
                panic!("Nu syntax check failed:\n{}", stderr);
            }
        }
        Err(e) if e.kind() == std::io::ErrorKind::NotFound => {
            // Nu shell not installed, skip test
            eprintln!("Warning: nu command not found, skipping syntax check");
            return Ok(());
        }
        Err(e) => return Err(e.into()),
    }
    
    Ok(())
}

#[test]
fn test_powershell_completion_syntax() -> Result<()> {
    use std::process::Command;
    
    let script = Shell::PowerShell.get_script();
    let temp_dir = TempDir::new()?;
    let script_path = temp_dir.path().join("rusk-completions.ps1");
    fs::write(&script_path, script)?;
    
    // Check PowerShell syntax by trying to parse it
    // PowerShell doesn't have a simple --check flag, so we use -Command with Get-Command
    // to validate syntax without executing
    
    // Try to parse the script using PowerShell's parser
    // We use -Command with a try-catch to validate syntax
    let check_command = format!(
        r#"try {{ $null = [System.Management.Automation.PSParser]::Tokenize($(Get-Content '{}' -Raw), [ref]$null); exit 0 }} catch {{ Write-Error $_.Exception.Message; exit 1 }}"#,
        script_path.to_string_lossy().replace('\\', "\\\\")
    );
    
    let output = if cfg!(windows) {
        Command::new("powershell")
            .arg("-NoProfile")
            .arg("-Command")
            .arg(&check_command)
            .output()
    } else {
        // On Unix, try pwsh (PowerShell Core)
        Command::new("pwsh")
            .arg("-NoProfile")
            .arg("-Command")
            .arg(&check_command)
            .output()
    };
    
    // PowerShell might not be installed, so we skip if command not found
    match output {
        Ok(result) => {
            if !result.status.success() {
                let stderr = String::from_utf8_lossy(&result.stderr);
                let stdout = String::from_utf8_lossy(&result.stdout);
                panic!("PowerShell syntax check failed:\nstdout: {}\nstderr: {}", stdout, stderr);
            }
        }
        Err(e) if e.kind() == std::io::ErrorKind::NotFound => {
            // PowerShell not installed, skip test
            eprintln!("Warning: powershell/pwsh command not found, skipping syntax check");
            return Ok(());
        }
        Err(e) => return Err(e.into()),
    }
    
    Ok(())
}

#[test]
fn test_all_completion_scripts_syntax() -> Result<()> {
    // Run all syntax checks
    // This test will skip individual checks if shells are not installed
    // but will fail if syntax is actually wrong
    
    // Bash and Zsh are usually available on Unix systems
    #[cfg(unix)]
    {
        test_bash_completion_syntax()?;
        test_zsh_completion_syntax()?;
        test_fish_completion_syntax()?;
    }
    
    // Nu and PowerShell might not be installed, but that's OK
    // The individual tests handle that gracefully
    let _ = test_nu_completion_syntax();
    let _ = test_powershell_completion_syntax();
    
    Ok(())
}
<|MERGE_RESOLUTION|>--- conflicted
+++ resolved
@@ -220,11 +220,8 @@
 
 #[test]
 fn test_completion_paths_use_correct_filenames() {
-<<<<<<< HEAD
     let _temp_dir = TempDir::new().unwrap();
     
-=======
->>>>>>> 02a6f02d
     let test_cases = vec![
         (Shell::Bash, "rusk"),
         (Shell::Zsh, "_rusk"),
